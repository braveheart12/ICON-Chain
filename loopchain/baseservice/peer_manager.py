--- conflicted
+++ resolved
@@ -25,11 +25,7 @@
 import loopchain.utils as util
 from loopchain import configure as conf
 from loopchain.baseservice import BroadcastCommand, ObjectManager, StubManager, PeerStatus, PeerObject, PeerInfo
-<<<<<<< HEAD
-from loopchain.protos import loopchain_pb2_grpc, message_code
-=======
 from loopchain.protos import message_code
->>>>>>> 81160ba3
 
 
 class PeerListData:
@@ -215,17 +211,9 @@
                 return leader_peer
         except KeyError as e:
             logging.exception(f"peer_manager:get_leader_peer exception({e})")
-<<<<<<< HEAD
-            if is_complain_to_rs:
-                return self.leader_complain_to_rs(search_group)
-            else:
-                if is_peer and ObjectManager().channel_service.is_support_node_function(conf.NodeFunction.Vote):
-                    util.exit_and_msg(f"Fail to find a leader of this network.... {e}")
-=======
-
-            if is_peer and ObjectManager().peer_service.is_support_node_function(conf.NodeFunction.Vote):
+
+            if is_peer and ObjectManager().channel_service.is_support_node_function(conf.NodeFunction.Vote):
                 util.exit_and_msg(f"Fail to find a leader of this network.... {e}")
->>>>>>> 81160ba3
 
         return None
 
@@ -234,14 +222,10 @@
 
         :return: leader peer_id
         """
-<<<<<<< HEAD
         if not ObjectManager().channel_service.is_support_node_function(conf.NodeFunction.Vote):
             return None
 
-        leader_peer_order = self.peer_leader[search_group]
-=======
         leader_peer_order = self.peer_list_data.peer_leader
->>>>>>> 81160ba3
         logging.debug(f"peer_manager:get_leader_id leader peer order {leader_peer_order}")
         # util.logger.spam(f"peer_manager:get_leader_id peer_order_list({self.peer_order_list})")
         try:
