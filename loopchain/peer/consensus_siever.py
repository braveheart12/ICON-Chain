--- conflicted
+++ resolved
@@ -88,14 +88,6 @@
 
         return block_builder.build()
 
-<<<<<<< HEAD
-    def __makeup_block(self, complained_result):
-        prev_block = self._blockchain.last_unconfirmed_block or self._blockchain.last_block
-        block_height = prev_block.header.height + 1
-        block_version = self._blockchain.block_versioner.get_version(block_height)
-
-        return self._block_manager.epoch.makeup_block(prev_block, block_version, complained_result)
-=======
     async def __add_block(self, block: Block):
         vote = self._block_manager.candidate_blocks.get_vote(block.header.hash)
         vote_result = await self._wait_for_voting(block)
@@ -123,7 +115,13 @@
         if self.made_block_count == 1:
             for tx_hash_in_unconfirmed_block in last_unconfirmed_block.body.transactions:
                 block_builder.transactions.pop(tx_hash_in_unconfirmed_block, None)
->>>>>>> af5e2fc7
+
+    def __makeup_block(self, complained_result):
+        prev_block = self._blockchain.last_unconfirmed_block or self._blockchain.last_block
+        block_height = prev_block.header.height + 1
+        block_version = self._blockchain.block_versioner.get_version(block_height)
+
+        return self._block_manager.epoch.makeup_block(prev_block, block_version, complained_result)
 
     async def consensus(self):
         util.logger.debug(f"-------------------consensus "
